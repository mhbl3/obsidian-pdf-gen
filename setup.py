from setuptools import setup


setup(
    name="obsidian_pdf_gen",
<<<<<<< HEAD
    version="1.6.3",
=======
    version="1.7.2",
>>>>>>> bf88aecb
    author="Marc-Henri Bleu-Laine",
    url="https://github.com/mhbl3/obsidian-pdf-gen",
    description="A python package to convert Obsidian Markdown files into stylish PDFs",
    packages=[
        "obsidian_pdf_gen",
        "obsidian_pdf_gen.generate_pdf",
        "obsidian_pdf_gen.config",
        "obsidian_pdf_gen.media_retriever",
    ],
    entry_points={
        "console_scripts": [
            "obsi_pdf = obsidian_pdf_gen.generate_pdf.md_notes_pdf:main"
        ]
    },
    zip_safe=True,
    include_package_data=True,
    install_requires=["pytest", "pyyaml"],
)<|MERGE_RESOLUTION|>--- conflicted
+++ resolved
@@ -3,11 +3,7 @@
 
 setup(
     name="obsidian_pdf_gen",
-<<<<<<< HEAD
-    version="1.6.3",
-=======
-    version="1.7.2",
->>>>>>> bf88aecb
+    version="1.7.3",
     author="Marc-Henri Bleu-Laine",
     url="https://github.com/mhbl3/obsidian-pdf-gen",
     description="A python package to convert Obsidian Markdown files into stylish PDFs",
